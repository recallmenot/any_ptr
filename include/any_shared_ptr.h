// MIT License
//
// Copyright (c) 2017 Scott Slack-Smith
// 
// Permission is hereby granted, free of charge, to any person obtaining a copy
// of this software and associated documentation files (the "Software"), to deal
// in the Software without restriction, including without limitation the rights
// to use, copy, modify, merge, publish, distribute, sublicense, and/or sell
// copies of the Software, and to permit persons to whom the Software is
// furnished to do so, subject to the following conditions:
// 
// The above copyright notice and this permission notice shall be included in all
// copies or substantial portions of the Software.
// 
// THE SOFTWARE IS PROVIDED "AS IS", WITHOUT WARRANTY OF ANY KIND, EXPRESS OR
// IMPLIED, INCLUDING BUT NOT LIMITED TO THE WARRANTIES OF MERCHANTABILITY,
// FITNESS FOR A PARTICULAR PURPOSE AND NONINFRINGEMENT. IN NO EVENT SHALL THE
// AUTHORS OR COPYRIGHT HOLDERS BE LIABLE FOR ANY CLAIM, DAMAGES OR OTHER
// LIABILITY, WHETHER IN AN ACTION OF CONTRACT, TORT OR OTHERWISE, ARISING FROM,
// OUT OF OR IN CONNECTION WITH THE SOFTWARE OR THE USE OR OTHER DEALINGS IN THE
// SOFTWARE.
#pragma once
#include <memory>
#include <typeinfo>
#include <type_traits>
#ifdef _MSC_VER
  #if _HAS_CXX17 != 0
    #include <optional>
    #define ANY_SHARED_PTR_HAS_LIB_OPTIONAL 
  #endif
#else // GCC
  #if __has_include(<optional>) // requires GCC 5 or greater
    #include <optional>
    #define ANY_SHARED_PTR_HAS_LIB_OPTIONAL 
  #else
    #include <experimental/optional>
    namespace std {
      using std::experimental::optional;
    } // namespace std
    #define ANY_SHARED_PTR_HAS_LIB_OPTIONAL 
  #endif
#endif

namespace xxx {

  class bad_any_shared_ptr_cast : public std::bad_cast
  {
  public:
    virtual const char* what() const noexcept override { return "bad any_shared_ptr cast"; }
  };

  inline namespace v1 {

    /** 
    The class any_shared_ptr is type-safe container for any std::shared_ptr<T>
    that, unlike std::any, supports cv-qualifier promotion and dynamic up-casting.
    For example:

      struct Base {};
      struct Derived : public Base {};

      // *** std::any ***
      { 
        any a{ make_shared<Derived>() };
        any_cast< shared_ptr<Derived      > >( a ); // cast to same type succeeds
        any_cast< shared_ptr<const Derived> >( a ); // CAST FAILS - no cv-qualifier promotion
        any_cast< Base                      >( a ); // CAST FAILS - no dynamic up-cast
      }

      // *** xxx::any_shared_ptr ***
      {
        xxx::any_shared_ptr a{ make_shared<Derived>() };
        xxx::any_shared_ptr_cast< Derived       >( a ); // cast to same type succeeds
        xxx::any_shared_ptr_cast< const Derived >( a ); // cv-qualifier promotion succeeds
        xxx::any_shared_ptr_cast< Base          >( a ); // dynamic up cast succeeds
      }
    */
    class any_shared_ptr
    {
    public:
      //-----------------------------------------------------
      // Canonical "Rule of 5" ctors/dtor and copy operators

      ~any_shared_ptr() = default;

      any_shared_ptr(any_shared_ptr const & other) noexcept = default;

      any_shared_ptr(any_shared_ptr && other) noexcept = default;

      any_shared_ptr& operator=(any_shared_ptr const& other) noexcept = default;

      any_shared_ptr& operator=(any_shared_ptr && other) noexcept = default;

      //-----------------------------------------------------
      // ctors

      constexpr any_shared_ptr() noexcept = default;

      template<typename T>
      any_shared_ptr(std::shared_ptr<T> ptr) noexcept
        : my_type_info{ &typeid(HeldType<T>) }
        , my_shared_ptr{ std::const_pointer_cast<std::remove_cv_t<T>>(std::move(ptr)) }
        , my_throw_func{ &any_shared_ptr::throw_func<T> }
      {
      }

      //-----------------------------------------------------
      // Modifiers

      // swaps two any objects
      void swap(any_shared_ptr & other) noexcept { other = std::exchange(*this, std::move(other)); }

      // reset to empty state 
      void reset() noexcept { ::new (this) any_shared_ptr(); }

      //-----------------------------------------------------
      // Observers

      // return true if not empty
      bool has_value() const noexcept { return my_throw_func != nullptr; }

      // Returns typeid(std::shared_ptr<T>) if instance is non-empty,
      // otherwise typeid(void).
      const std::type_info & type() const noexcept { return *my_type_info; }

      // returns the number of shared_ptr objects referring to the same managed object 
      long  use_count() const noexcept { return my_shared_ptr.use_count(); }

    private:

      // Make alias for signature for throw function  
      using Throw_func = void(void *);

      // Holds typeid(shared_ptr<T*) if instance is not empty, 
      // otherwise set to typeid(void) to indicate an empty state.
      const std::type_info *  my_type_info{ &typeid(void) };
      // The held shared_ptr, 
      std::shared_ptr<void>   my_shared_ptr{ nullptr };
      // The throw function that implements a dynamic up cast
      Throw_func *            my_throw_func{ nullptr };

      template<typename T>
      using HeldType = std::shared_ptr<T>;

      // Replicate a dynamic up cast by the using try/catch mechanism
      template <typename T>
      std::shared_ptr<T> dynamic_up_cast(bool & cast_ok) const noexcept
      {
        std::shared_ptr<T> result;
        if (has_value()) {
          if (type() == typeid(HeldType<T>)) { // is the same type
            result = std::static_pointer_cast<T>(my_shared_ptr);
            cast_ok = true;
          }
          else { // try an up-cast by throwing an exception
            try {
              my_throw_func(my_shared_ptr.get());
            }
            catch (T* p) { // up-cast succeeded
              result = std::shared_ptr<T>(my_shared_ptr, p);
              cast_ok = true;
            }
            catch (...) { // up-cast failed
            }
          }
        }
        return result;
      }

      // Throw exception to implement implicit up cast 
      template<typename T>
      static void throw_func(void * ptr)
      {
        throw static_cast<T*>(ptr);
      }

      template<typename T>
      friend std::shared_ptr<T> any_shared_ptr_cast(any_shared_ptr const & anySharedPtr);

#ifdef ANY_SHARED_PTR_HAS_LIB_OPTIONAL
      template<typename T>
      friend std::optional<std::shared_ptr<T>> any_shared_ptr_cast(any_shared_ptr const * anySharedPtr) noexcept;
#else // replace std::optional<std::shared_ptr<T>> with std::pair<std::shared_ptr<T>,bool>
      template<typename T>
      std::pair<std::shared_ptr<T>, bool> any_shared_ptr_cast(any_shared_ptr const * anySharedPtr) noexcept;
#endif

    };

    //-----------------------------------------------------------------------------------------------------

    template<typename T>
    std::shared_ptr<T> any_shared_ptr_cast(any_shared_ptr const & anySharedPtr)
    {
      bool is_cast_ok{ false };
      const std::shared_ptr<T> result(anySharedPtr.template dynamic_up_cast<T>(is_cast_ok));
      if (is_cast_ok) {
        return result;
      }
      throw bad_any_shared_ptr_cast();
    }

#ifdef ANY_SHARED_PTR_HAS_LIB_OPTIONAL

    template<typename T>
    std::optional<std::shared_ptr<T>> any_shared_ptr_cast(any_shared_ptr const * anySharedPtr) noexcept
    {
      std::optional<std::shared_ptr<T>> result;
      bool is_cast_ok{ false };
      const std::shared_ptr<T> cast_result = anySharedPtr->template dynamic_up_cast<T>(is_cast_ok);
      if (is_cast_ok) {
        result = cast_result;
      }
      return result;
    }

#else // replace std::optional<std::shared_ptr<T>> with std::pair<std::shared_ptr<T>,bool>

    template<typename T>
    std::pair<std::shared_ptr<T>, bool> any_shared_ptr_cast(any_shared_ptr const * anySharedPtr) noexcept
    {
      bool is_cast_ok{ false };
      const std::shared_ptr<T> cast_result = anySharedPtr->template dynamic_up_cast<T>(is_cast_ok);
      return std::make_pair(cast_result, is_cast_ok);
    }

#endif

    // Constructs an any object containing an object of type shared_ptr<T>, 
    // passing the provided arguments to std::make_shared<T>.
    // Is equivalent to 
    //    return any_shared_ptr{ std::make_shared<T>(std::forward<Args>(args)...) }
    template<class T, class... Args>
    inline   any_shared_ptr make_any_shared_ptr(Args&&... args)
    {
      return any_shared_ptr{ std::make_shared<T>(std::forward<Args>(args)...) };
    }

  } // namespace v1


  namespace v2 {

    /**
    The class v2::any_shared_ptr is more performant implementation 
    of v1::any_shared_ptr.

    It's more performant because;
      1. sizeof(v2::any_shared_ptr) < sizeof(v1::any_shared_ptr) by 1 pointer
      2. the MSVC performance of casting to same type is marginally better
         due to avoiding a share_ptr copy.    
    */
    class any_shared_ptr
    {
    public:
      //-----------------------------------------------------
      // Canonical "Rule of 5" ctors/dtor and copy operators

      ~any_shared_ptr() { holder()->~IHolder(); }

      any_shared_ptr(any_shared_ptr const & other) noexcept { other.holder()->clone(&my_inplace_storage); }

      any_shared_ptr& operator=(any_shared_ptr const& other) noexcept
      {
        if (this != &other) {
          this->~any_shared_ptr();
          other.holder()->clone(&my_inplace_storage);
        }
        // else a self-copy - do nothing
        return *this;
      }

      any_shared_ptr(any_shared_ptr && other) noexcept
      {
        my_inplace_storage = other.my_inplace_storage;
        ::new (&other) any_shared_ptr();
      }

      any_shared_ptr& operator=(any_shared_ptr && other) noexcept
      {
        if (this != &other) {
          this->~any_shared_ptr();
          my_inplace_storage = other.my_inplace_storage;
          ::new (&other) any_shared_ptr();
        }
        // else a self-move - do nothing
        return *this;
      }

      //-----------------------------------------------------
      // ctors

      any_shared_ptr() noexcept { ::new (&my_inplace_storage) EmptyHolder(); }

      template<typename T>
      any_shared_ptr(std::shared_ptr<T> ptr) noexcept { ::new (&my_inplace_storage) Holder<T>(std::move(ptr));  }

      //-----------------------------------------------------
      // Modifiers

      // swaps two any objects 
      void swap(any_shared_ptr & other) noexcept { other = std::exchange(*this, std::move(other)); }

      // reset to empty state 
      void reset() noexcept 
      { 
        this->~any_shared_ptr();
        ::new (this) any_shared_ptr();
      }

      //-----------------------------------------------------
      // Observers

      // return true if not empty
      bool has_value() const noexcept { return holder()->has_value(); }

      // Returns typeid(std::shared_ptr<T>) if instance is non-empty,
      // otherwise typeid(void).
      const std::type_info & type() const noexcept { return holder()->type(); }

<<<<<<< HEAD
      // Return true if the held shared_ptr use_count is 1 (mimics std::shared_ptr::unique())
=======
      // returns the number of shared_ptr objects referring to the same managed object 
>>>>>>> 14b74472
      long  use_count() const noexcept { return holder()->use_count(); }

    private:

      template<typename T>
      using HeldType = std::shared_ptr<T>;

      template <typename T>
      std::shared_ptr<T> dynamic_up_cast(bool & cast_ok) const noexcept
      {
        std::shared_ptr<T> result;
        if (has_value()) {
          const IHolder * pholder{ holder() };
          if (type() == typeid(HeldType<T>)) {
            // [[gsl::suppress(type.2)]] // warning C26491: Don't use static_cast downcasts. A cast from a polymorphic type should use dynamic_cast. (type.2)
            result = static_cast<const Holder<T>*>(pholder)->my_ptr;
            cast_ok = true;
          }
          else { // try an up cast by throwing an exception
            try {
              pholder->throw_held_pointer();
            }
            catch (T* p) { // implicit up cast succeeded
              result = std::static_pointer_cast<T>(pholder->make_shared_ptr_alias(const_cast<std::remove_cv_t<T>*>(p)));
              cast_ok = true;
            }
            catch (...) { // up cast failed
            }
          }
        }
        return result;
      }

      // Base class for the class holds shared_ptr
      struct IHolder
      {
        virtual ~IHolder() = default;

        virtual bool                    has_value() const noexcept = 0;
        virtual const std::type_info&   type() const noexcept = 0;
        virtual long                    use_count() const noexcept = 0;
        virtual const IHolder *         clone(void* const inplaceMemory) const noexcept = 0;
        virtual void                    throw_held_pointer() const = 0;
        virtual std::shared_ptr<void>   make_shared_ptr_alias(void * ptr) const noexcept = 0;
      };

      template<typename T>
      struct Holder final : public IHolder
      {
        // The held shared_ptr
        std::shared_ptr<T>  my_ptr;

        Holder() = default;
        Holder(std::shared_ptr<T> ptr) : my_ptr(std::move(ptr)) {}

        bool                    has_value() const noexcept { return true; }
        const std::type_info&   type() const noexcept { return typeid(HeldType<T>); }
        long                    use_count() const noexcept final { return my_ptr.use_count(); }
        const IHolder *         clone(void* const inplaceMemory) const noexcept final { return ::new (inplaceMemory) Holder(my_ptr); }
        void                    throw_held_pointer() const final { throw my_ptr.get(); }
        std::shared_ptr<void>   make_shared_ptr_alias(void* p) const noexcept final { return std::shared_ptr<void>(my_ptr, p); }
      };

      struct EmptyHolder final : public IHolder
      {
        // Not used - is required so that sizeof(Holder<void>) == sizeof(EmptyHolder)
        std::shared_ptr<void>  my_ptr;

        EmptyHolder() = default;

        bool                    has_value() const noexcept { return false; }
        const std::type_info&   type() const noexcept { return typeid(void); }
<<<<<<< HEAD
        long                    use_count() const noexcept final { return 0; }
=======
        long                    use_count() const noexcept final { return false; }
>>>>>>> 14b74472
        const IHolder *         clone(void* const inplaceMemory) const noexcept final { return ::new (inplaceMemory) EmptyHolder(); }
        void                    throw_held_pointer() const final {}
        std::shared_ptr<void>   make_shared_ptr_alias(void* ) const noexcept final { return my_ptr; }
      };

      static_assert(sizeof(Holder<void>) == sizeof(EmptyHolder), "It's not essential but sizeof(Holder<void>) == sizeof(EmptyHolder)"
                                                                 " is better so that all bytes in my_inplace_storage are initialized");

      using storage_t = typename std::aligned_storage<sizeof(Holder<void>), std::alignment_of<Holder<void>>::value>::type;

      // Inplace storage to hold Holder<T>
      storage_t               my_inplace_storage;

      // Pointer to my_inplace_storage that holds Holder<T> 
      const IHolder *  holder() const noexcept 
      { 
        // [[gsl::suppress(type.1)]]  // warning C26490 : Don't use reinterpret_cast. (type.1)
        return reinterpret_cast<const IHolder *>(&my_inplace_storage); 
      }

      template<typename T>
      friend std::shared_ptr<T> any_shared_ptr_cast(any_shared_ptr const & anySharedPtr);

#ifdef ANY_SHARED_PTR_HAS_LIB_OPTIONAL
      template<typename T>
      friend std::optional<std::shared_ptr<T>> any_shared_ptr_cast(any_shared_ptr const * anySharedPtr) noexcept;
#else // replace std::optional<std::shared_ptr<T>> with std::pair<std::shared_ptr<T>,bool>
      template<typename T>
      std::pair<std::shared_ptr<T>, bool> any_shared_ptr_cast(any_shared_ptr const * anySharedPtr) noexcept;
#endif

    };

    //-----------------------------------------------------------------------------------------------------

    template<typename T>
    std::shared_ptr<T> any_shared_ptr_cast(any_shared_ptr const & anySharedPtr)
    {
      bool is_cast_ok{ false };
      const std::shared_ptr<T> result = anySharedPtr.template dynamic_up_cast<T>(is_cast_ok);
      if (is_cast_ok) {
        return result;
      }
      throw bad_any_shared_ptr_cast();
    }

#ifdef ANY_SHARED_PTR_HAS_LIB_OPTIONAL
    template<typename T>
    std::optional<std::shared_ptr<T>> any_shared_ptr_cast(any_shared_ptr const * anySharedPtr) noexcept
    {
      std::optional<std::shared_ptr<T>> result;
      bool is_cast_ok{ false };
      const std::shared_ptr<T> cast_result = anySharedPtr->template dynamic_up_cast<T>(is_cast_ok);
      if (is_cast_ok) {
        result = std::move(cast_result);
      }
      return result;
    }
#else // replace std::optional<std::shared_ptr<T>> with std::pair<std::shared_ptr<T>,bool>
    template<typename T>
    std::pair<std::shared_ptr<T>,bool> any_shared_ptr_cast(any_shared_ptr const * anySharedPtr) noexcept
    {
      bool is_cast_ok{ false };
      const std::shared_ptr<T> cast_result = anySharedPtr->template dynamic_up_cast<T>(is_cast_ok);
      return std::make_pair(cast_result, std::move(is_cast_ok));
    }
#endif

    // Constructs an any object containing an object of type shared_ptr<T>, 
    // passing the provided arguments to std::make_shared<T>.
    // Is equivalent to 
    //    return any_shared_ptr{ std::make_shared<T>(std::forward<Args>(args)...) }
    template<class T, class... Args>
    inline   any_shared_ptr make_any_shared_ptr(Args&&... args)
    {
      return any_shared_ptr{ std::make_shared<T>(std::forward<Args>(args)...) };
    }

  } // namespace v2

} // namespace xxx {


namespace std {

  inline void swap(xxx::v1::any_shared_ptr & lhs, xxx::v1::any_shared_ptr & rhs)
  {
    lhs.swap(rhs);
  }

  inline void swap(xxx::v2::any_shared_ptr & lhs, xxx::v2::any_shared_ptr & rhs)
  {
    lhs.swap(rhs);
  }

} // namespace std

#ifdef ANY_SHARED_PTR_HAS_LIB_OPTIONAL 
#undef ANY_SHARED_PTR_HAS_LIB_OPTIONAL 
#endif<|MERGE_RESOLUTION|>--- conflicted
+++ resolved
@@ -318,11 +318,7 @@
       // otherwise typeid(void).
       const std::type_info & type() const noexcept { return holder()->type(); }
 
-<<<<<<< HEAD
-      // Return true if the held shared_ptr use_count is 1 (mimics std::shared_ptr::unique())
-=======
       // returns the number of shared_ptr objects referring to the same managed object 
->>>>>>> 14b74472
       long  use_count() const noexcept { return holder()->use_count(); }
 
     private:
@@ -395,11 +391,7 @@
 
         bool                    has_value() const noexcept { return false; }
         const std::type_info&   type() const noexcept { return typeid(void); }
-<<<<<<< HEAD
         long                    use_count() const noexcept final { return 0; }
-=======
-        long                    use_count() const noexcept final { return false; }
->>>>>>> 14b74472
         const IHolder *         clone(void* const inplaceMemory) const noexcept final { return ::new (inplaceMemory) EmptyHolder(); }
         void                    throw_held_pointer() const final {}
         std::shared_ptr<void>   make_shared_ptr_alias(void* ) const noexcept final { return my_ptr; }
